[build-system]
requires = ["flit_core >=3.7.1,<4"]
build-backend = "flit_core.buildapi"


[project]
name = "cloudly"
authors = [
    {name = "Zepu Zhang", email = "zepu.zhang@gmail.com"},
]
dependencies = [
    "filelock >= 3.9.1",
    "pyarrow >= 12.0.1",
    "tqdm",
    "typing-extensions",
    "tzdata",
    "zstandard",
    "deprecation",
]
requires-python = ">=3.10"
readme = "README.rst"
license = {file = "LICENSE"}
classifiers = [
    "Intended Audience :: Developers",
    "Programming Language :: Python :: 3",
    "Topic :: Software Development :: Libraries :: Python Modules",
]
dynamic = ['version', 'description']


[project.urls]
Source = "https://github.com/zpz/cloudly"


[project.optional-dependencies]
doc = [
    "sphinx",
    "numpydoc",
    "pydata-sphinx-theme",
]
azure = [
    "azure-storage-blob >=12.9.0,<13.0",
]
gcp = [
    "google-auth",
    "google-api-core",
    "google-api-python-client",
    "google-cloud-batch",
    "google-cloud-compute",
    "google-cloud-logging",
    "google-cloud-scheduler",
    "google-cloud-secret-manager",
    "google-cloud-storage",
    "google-cloud-workflows",
    "requests",
]
<<<<<<< HEAD
vertexai = [
    "google-cloud-aiplatform",
    "google-cloud-resource-manager",
=======
bigquery = [
    "google-cloud-bigquery",
    "google-cloud-bigquery-storage",
>>>>>>> 789f9121
]
test = [
    "pytest-asyncio",
    "pytest-mock",
    "boltons",
    "lz4",
    "orjson",
]


# See https://beta.ruff.rs/docs/rules/
[tool.ruff]
target-version = "py310"
exclude = ["tests/experiments"]

[tool.ruff.lint]
select = ["E", "F", "S", "I001"]  # isort
ignore = ["E501", "S101", "S102", "S103", "S104", "S108", "S301", "S311", "S603", "S607", "S608"]

[tool.ruff.lint.per-file-ignores]
"__init__.py" = ["E402", "F401"]

[tool.ruff.format]
quote-style = "single"


[tool.pytest.ini_options]
minversion = "6.0"
testpaths = ["tests"]
addopts = "-sv --log-cli-level info -p no:cacheprovider --ignore tests/experiments --tb=short --durations 3"


[tool.coverage.report]
fail_under = 70
show_missing = true
skip_empty = true


[tool.coverage.run]
source = ["cloudly"]
data_file = "/tmp/.coverage"
<|MERGE_RESOLUTION|>--- conflicted
+++ resolved
@@ -54,15 +54,9 @@
     "google-cloud-workflows",
     "requests",
 ]
-<<<<<<< HEAD
-vertexai = [
-    "google-cloud-aiplatform",
-    "google-cloud-resource-manager",
-=======
 bigquery = [
     "google-cloud-bigquery",
     "google-cloud-bigquery-storage",
->>>>>>> 789f9121
 ]
 test = [
     "pytest-asyncio",
