# Changelog

All notable changes to this project will be documented in this file.

The format is based on [Keep a Changelog](https://keepachangelog.com/en/1.0.0/).


## [0.2.4] - in progress

- Move `versioned_uploadable` from `util` to `upathlib`, keeping a reference in `util` for short-term backcompat.
<<<<<<< HEAD
- Finetune log formatting.
=======
- New module `cloudly.gcp.batch`.
>>>>>>> 2692a52d


## [0.2.3] - 2024-12-22

- Improvements to Sphinx-generated documentation.


## [0.2.2] - 2024-12-22

- Re-arrangements of file org and import paths related to `biglist`, `upathlib`, `serializer`, `parquet`.


## [0.2.1] - 2024-12-21

- Some cleanup and file re-arrangements.


## [0.2.0] - 2024-12-21

- Merged package `biglist` into `cloudly`. For changelog of the `biglist` code up to this point, see the original [`biglist` repo](https://github.com/zpz/biglist).


## [0.1.0] - 2024-12-20

- Merged package `upathlib` into `cloudly`. For changelog of the `upathlib` code up to this point, see the original [`upathlib` repo](https://github.com/zpz/upathlib).
- New module `cloudly.gcp.logging`.


## [0.0.5] - 2024-12-16

- Bug fix related to `datetime.UTC`. This is available in Python 3.11+ while this package requires Python 3.10+. Downgraded the development environment from 3.12 to 3.10 and fixed the bug.


## [0.0.4] - 2024-12-15

- New module `cloudly.util.ratelimit`.
- New module `cloudly.util.logging`.
- New module `cloudly.util.datetime`.
- New module `cloudly.util.docker`.


## [0.0.3] - 2024-11-18

- Bug fix and minor enhancements in `cloudly.gcp.auth`.


## [0.0.2] - 2024-11-17

- Improve import.


## [0.0.1] - 2024-11-17

Initial release.

- GCP credentials and secret manager.
<|MERGE_RESOLUTION|>--- conflicted
+++ resolved
@@ -8,11 +8,8 @@
 ## [0.2.4] - in progress
 
 - Move `versioned_uploadable` from `util` to `upathlib`, keeping a reference in `util` for short-term backcompat.
-<<<<<<< HEAD
 - Finetune log formatting.
-=======
 - New module `cloudly.gcp.batch`.
->>>>>>> 2692a52d
 
 
 ## [0.2.3] - 2024-12-22
